--- conflicted
+++ resolved
@@ -6,10 +6,7 @@
 install:
   # TRAVIS_BUILD_DIR is set to where the source code is checked
   # out (ie it assumes in-source build)
-<<<<<<< HEAD
   - GO_IPFS_DOWNLOAD_URL="https://dist.ipfs.io/go-ipfs/v0.7.0/go-ipfs_v0.7.0_linux-amd64.tar.gz"
-=======
->>>>>>> 93752581
   - GO_IPFS_DIR="${TRAVIS_BUILD_DIR}/../go-ipfs"
   - GO_IPFS_ARCHIVE_FULLPATH="${GO_IPFS_DIR}/go-ipfs.tar.gz"
   - GO_IPFS_CMD_BASENAME="ipfs"
