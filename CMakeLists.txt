--- conflicted
+++ resolved
@@ -17,16 +17,9 @@
 set(CMAKE_CXX_STANDARD_REQUIRED ON)
 
 # Add compiler warnings
-<<<<<<< HEAD
-if(NOT COVERAGE)
-  if ("${CMAKE_CXX_COMPILER_ID}" MATCHES "^(AppleClang|Clang|GNU)$")
-    set(CMAKE_CXX_FLAGS "${CMAKE_CXX_FLAGS} -Wall -Wpedantic -Wextra -Werror")
-  endif()
-=======
-if ("${CMAKE_CXX_COMPILER_ID}" MATCHES "^(AppleClang|Clang|GNU)$")
+if ("${CMAKE_CXX_COMPILER_ID}" MATCHES "^(AppleClang|Clang|GNU)$" && NOT COVERAGE)
   set(CMAKE_C_FLAGS "${CMAKE_C_FLAGS} -Wall -Werror -pedantic -Werror=incompatible-pointer-types")
   set(CMAKE_CXX_FLAGS "${CMAKE_CXX_FLAGS} -Wall -Wpedantic -Wextra -Werror")
->>>>>>> f300abb7
 endif()
 
 # Generate compile_commands.json, to be used by YouCompleteMe.
