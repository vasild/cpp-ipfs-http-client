/* Copyright (c) 2016-2016, Vasil Dimov

Permission is hereby granted, free of charge, to any person obtaining a copy of
this software and associated documentation files (the "Software"), to deal in
the Software without restriction, including without limitation the rights to
use, copy, modify, merge, publish, distribute, sublicense, and/or sell copies of
the Software, and to permit persons to whom the Software is furnished to do so,
subject to the following conditions:

The above copyright notice and this permission notice shall be included in all
copies or substantial portions of the Software.

THE SOFTWARE IS PROVIDED "AS IS", WITHOUT WARRANTY OF ANY KIND, EXPRESS OR
IMPLIED, INCLUDING BUT NOT LIMITED TO THE WARRANTIES OF MERCHANTABILITY, FITNESS
FOR A PARTICULAR PURPOSE AND NONINFRINGEMENT. IN NO EVENT SHALL THE AUTHORS OR
COPYRIGHT HOLDERS BE LIABLE FOR ANY CLAIM, DAMAGES OR OTHER LIABILITY, WHETHER
IN AN ACTION OF CONTRACT, TORT OR OTHERWISE, ARISING FROM, OUT OF OR IN
CONNECTION WITH THE SOFTWARE OR THE USE OR OTHER DEALINGS IN THE SOFTWARE. */

#ifndef IPFS_CLIENT_H
#define IPFS_CLIENT_H

#include <iostream>
#include <nlohmann/json.hpp>
#include <string>
#include <utility>
#include <vector>

#include <ipfs/http/transport.h>

/** IPFS namespace. Everything IPFS related goes inside it. */
namespace ipfs {

/** Type of the output of some methods, aliased for convenience.
 * @see https://github.com/nlohmann/json */
using Json = nlohmann::json;

/** IPFS client.
 *
 * It implements the interface described in
 * https://github.com/ipfs/interface-ipfs-core.
 * The methods of this class may throw some variant of `std::exception` if a
 * connectivity error occurs or if the response cannot be parsed. Be prepared!
 *
 * @since version 0.1.0 */
class Client {
 public:
  /** Constructor.
   *
   * An example usage:
   * @snippet generic.cc ipfs::Client::Client
   *
   * @since version 0.1.0 */
  Client(
      /** [in] Hostname or IP address of the server to connect to. */
      const std::string& host,
      /** [in] Port to connect to. */
      long port);

  /** Destructor.
   * @since version 0.1.0 */
  ~Client();

  /** Return the identity of the peer.
   *
   * Implements
   * https://github.com/ipfs/interface-ipfs-core/tree/master/API/generic#id.
   *
   * An example usage:
   * @snippet generic.cc ipfs::Client::Id
   *
   * @throw std::exception if any error occurs
   *
   * @since version 0.1.0 */
  void Id(
      /** [out] The identity of the peer. It contains at least the properties
       * "Addresses", "ID", "PublicKey". */
      Json* id);

  /** Return the implementation version of the peer.
   *
   * Implements
   * https://github.com/ipfs/interface-ipfs-core/tree/master/API/generic#version.
   *
   * An example usage:
   * @snippet generic.cc ipfs::Client::Version
   *
   * @throw std::exception if any error occurs
   *
   * @since version 0.1.0 */
  void Version(
      /** [out] The peer's implementation version. It contains at least the
       * properties "Repo", "System", "Version". */
      Json* version);

  /** Query the current config of the peer.
   *
   * Implements
   * https://github.com/ipfs/interface-ipfs-core/tree/master/API/config#configget.
   *
   * An example usage:
   * @snippet config.cc ipfs::Client::ConfigGet
   *
   * @throw std::exception if any error occurs
   *
   * @since version 0.1.0 */
  void ConfigGet(
      /** [in] The key of the value to fetch from the config. If this is an
       * empty string, then the whole config is fetched. */
      const std::string& key,
      /** [out] Fetched config. */
      Json* config);

  /** Add or replace a config knob at the peer.
   *
   * Implements
   * https://github.com/ipfs/interface-ipfs-core/tree/master/API/config#configset.
   *
   * An example usage:
   * @snippet config.cc ipfs::Client::ConfigSet
   *
   * @throw std::exception if any error occurs
   *
   * @since version 0.1.0 */
  void ConfigSet(
      /** [in] The key of the config knob to set. */
      const std::string& key,
      /** [in] The value to set for the key. */
      const Json& value);

  /** Replace the entire config at the peer.
   *
   * Implements
   * https://github.com/ipfs/interface-ipfs-core/tree/master/API/config#configreplace.
   *
   * An example usage:
   * @snippet config.cc ipfs::Client::ConfigReplace
   *
   * @throw std::exception if any error occurs
   *
   * @since version 0.1.0 */
  void ConfigReplace(
      /** [in] The entire config to set/replace. */
      const Json& config);

  /** Retrieve the peer info of a reachable node in the network.
   *
   * Implements
   * https://github.com/ipfs/interface-ipfs-core/tree/master/API/dht#findpeer.
   *
   * An example usage:
   * @snippet dht.cc ipfs::Client::DhtFindPeer
   *
   * @throw std::exception if any error occurs
   *
   * @since version 0.1.0 */
  void DhtFindPeer(
      /** [in] Id of the peer (multihash). */
      const std::string& peer_id,
      /** [out] List of the peer's addresses. */
      Json* addresses);

  /** Retrieve the providers for a content that is addressed by a hash.
   *
   * Implements
   * https://github.com/ipfs/interface-ipfs-core/tree/master/API/dht#findprovs.
   *
   * An example usage:
   * @snippet dht.cc ipfs::Client::DhtFindProvs
   *
   * @throw std::exception if any error occurs
   *
   * @since version 0.1.0 */
  void DhtFindProvs(
      /** [in] Multihash whose providers to find. */
      const std::string& hash,
      /** [out] List of providers of `hash`. */
      Json* providers);

  /** Get a raw IPFS block.
   *
   * Implements
   * https://github.com/ipfs/interface-ipfs-core/tree/master/API/block#get.
   *
   * An example usage:
   * @snippet block.cc ipfs::Client::BlockGet
   *
   * @throw std::exception if any error occurs
   *
   * @since version 0.1.0 */
  void BlockGet(
      /** [in] Id of the block (multihash). */
      const std::string& block_id,
      /** [out] Raw contents of the block is written to this stream as it is
       * retrieved. */
      std::iostream* block);

  /** Store a raw block in IPFS.
   *
   * Implements
   * https://github.com/ipfs/interface-ipfs-core/tree/master/API/block#put.
   *
   * An example usage:
   * @snippet block.cc ipfs::Client::BlockPut
   *
   * @throw std::exception if any error occurs
   *
   * @since version 0.1.0 */
  void BlockPut(
      /** [in] Raw contents of the block to store. */
      const http::FileUpload& block,
      /** [out] Information about the stored block. */
      Json* stat);

  /** Get information for a raw IPFS block.
   *
   * Implements
   * https://github.com/ipfs/interface-ipfs-core/tree/master/API/block#stat.
   *
   * An example usage:
   * @snippet block.cc ipfs::Client::BlockStat
   *
   * @throw std::exception if any error occurs
   *
   * @since version 0.1.0 */
  void BlockStat(
      /** [in] Id of the block (multihash). */
      const std::string& block_id,
      /** [out] Retrieved information about the block. */
      Json* stat);

  /** Get a file from IPFS.
   *
   * Implements
   * https://github.com/ipfs/interface-ipfs-core/tree/master/API/files#get.
   *
   * An example usage:
   * @snippet files.cc ipfs::Client::FilesGet
   *
   * @throw std::exception if any error occurs
   *
   * @since version 0.1.0 */
  void FilesGet(
      /** [in] Path of the file in IPFS. For example:
       * `"/ipfs/QmYwAPJzv5CZsnA625s3Xf2nemtYgPpHdWEz79ojWnPbdG/readme"` */
      const std::string& path,
      /** [out] The file's contents is written to this stream as it is retrieved
       * from IPFS. */
      std::iostream* response);

  /** Add files to IPFS.
   *
   * Implements
   * https://github.com/ipfs/interface-ipfs-core/tree/master/API/files#add.
   *
   * An example usage:
   * @snippet files.cc ipfs::Client::FilesAdd
   *
   * @throw std::exception if any error occurs
   *
   * @since version 0.1.0 */
  void FilesAdd(
      /** [in] List of files to add. */
      const std::vector<http::FileUpload>& files,
      /** [out] List of results, one per file. For example:
       * [{"path": "foo.txt", "hash": "Qm...", "size": 123}, {"path": ...}, ...]
       */
      Json* result);

  /** List directory contents for Unix filesystem objects.
   *
   * Implements
   * https://ipfs.io/docs/api/#api-v0-file-ls
   *
   * An example usage:
   * @snippet files.cc ipfs::Client::FilesLs
   *
   * @throw std::exception if any error occurs
   *
   * @since version 0.2.0 */
  void FilesLs(
      /** [in] The path to an IPFS object. */
      const std::string& path,
      /** [out] List of results (files). For example:
      { "Arguments": { ... },
          "Objects": {
              "QmYwAPJzv5CZsnA625s3Xf2nemtYgPpHdWEz79ojWnPbdG": {
                  "Hash": "QmYwAPJzv5CZsnA625s3Xf2nemtYgPpHdWEz79ojWnPbdG",
                  "Links": [
                      {
                          "Hash": "QmZTR5bcpQD7cFgTorqxZDYaew1Wqgf...",
                          "Name": "about",
                          "Size": 1677,
                          "Type": "File"
                      },
                      ...
                      {
                          "Hash": "QmdncfsVm2h5Kqq9hPmU7oAVX2zTSVP...",
                          "Name": "quick-start",
                          "Size": 1717,
                          "Type": "File"
                      },
                      ...
                  ],
                  "Size": 0,
                  "Type": "Directory"
              }
          }
      }
      */
      Json* result);

<<<<<<< HEAD
  /** Publish an IPNS name attached to a given value.
   *
   * Implements
   * https://github.com/ipfs/interface-ipfs-core/tree/master/SPEC/NAME.md#name.publish.
   *
   * An example usage:
   * @snippet name.cc ipfs::Client::NamePublish
=======
  /** Generate a new key.
   *
   * Implements
   * https://github.com/ipfs/interface-ipfs-core/tree/master/SPEC/KEY.md#key.gen.
   *
   * An example usage:
   * @snippet key.cc ipfs::Client::KeyNew
>>>>>>> 8ded4a0c
   *
   * @throw std::exception if any error occurs
   *
   * @since version 0.4.0 */
<<<<<<< HEAD
  void NamePublish(
      /** [in] Id (multihash) of the object to publish. */
      const std::string& object_id,
      /** [out] IPNS name Id (multihash) of the named object. */
      std::string* name_id);

  /** Resolve an IPNS name.
   *
   * Implements
   * https://github.com/ipfs/interface-ipfs-core/tree/master/SPEC/NAME.md#name.resolve.
   *
   * An example usage:
   * @snippet name.cc ipfs::Client::NameResolve
=======
  void KeyNew(
      /** [in] Key name (local, user-friendly name for the key). */
      const std::string& key_name,
      /** [out] Key object. */
      std::string* key_id,
      /** [in] Key type. */
      const std::string& key_type = "rsa",
      /** [in] Key size. */
      const std::string& key_size = "2048");

  /** Remove a key.
   *
   * Implements
   * https://github.com/ipfs/interface-ipfs-core/tree/master/SPEC/KEY.md#key.rm.
   *
   * An example usage:
   * @snippet key.cc ipfs::Client::KeyRm
>>>>>>> 8ded4a0c
   *
   * @throw std::exception if any error occurs
   *
   * @since version 0.4.0 */
<<<<<<< HEAD
  void NameResolve(
      /** [in] Id (multihash) of the name to resolve. */
      const std::string& name_id,
      /** [out] IPFS path string to the resolving object.
       For example: "/ipfs/QmRrVRGx5xAXX52BYuScmJk1KWPny86BtexP8YNJ8jz76U" */
      std::string* path_string);
=======
  void KeyRm(
      /** [in] Key name (local, user-friendly name for the key). */
      const std::string& key_name);
>>>>>>> 8ded4a0c

  /** Create a new MerkleDAG node.
   *
   * Implements
   * https://github.com/ipfs/interface-ipfs-core/tree/master/API/object#objectnew.
   *
   * An example usage:
   * @snippet object.cc ipfs::Client::ObjectNew
   *
   * @throw std::exception if any error occurs
   *
   * @since version 0.1.0 */
  void ObjectNew(
      /** [out] Id of the newly created object (multihash). */
      std::string* object_id);

  /** Store a MerkleDAG node.
   *
   * Implements
   * https://github.com/ipfs/interface-ipfs-core/tree/master/API/object#objectput.
   *
   * An example usage:
   * @snippet object.cc ipfs::Client::ObjectPut
   *
   * @throw std::exception if any error occurs
   *
   * @since version 0.1.0 */
  void ObjectPut(
      /** [in] Node to store. */
      const Json& object,
      /** [out] Stored node. Should be the same as the provided `object` plus
       * the stored object's multihash id. */
      Json* object_stored);

  /** Get a MerkleDAG node.
   *
   * Implements
   * https://github.com/ipfs/interface-ipfs-core/tree/master/API/object#objectget.
   *
   * An example usage:
   * @snippet object.cc ipfs::Client::ObjectGet
   *
   * @throw std::exception if any error occurs
   *
   * @since version 0.1.0 */
  void ObjectGet(
      /** [in] Id (multihash) of the MerkleDAG node to fetch. */
      const std::string& object_id,
      /** [out] Retrieved MerkleDAG node. For example:
       * {"Data": "abc", "Links": [{"Name": "link1", "Hash": "...", "Size": 8}]}
       */
      Json* object);

  /** Get the data field of a MerkleDAG node.
   *
   * Implements
   * https://github.com/ipfs/interface-ipfs-core/tree/master/API/object#objectdata.
   *
   * An example usage:
   * @snippet object.cc ipfs::Client::ObjectData
   *
   * @throw std::exception if any error occurs
   *
   * @since version 0.1.0 */
  void ObjectData(
      /** [in] Id (multihash) of the MerkleDAG node whose data to fetch. */
      const std::string& object_id,
      /** [out] Raw data of the MerkleDAG node. */
      std::string* data);

  /** Get links of a MerkleDAG node.
   *
   * Implements
   * https://github.com/ipfs/interface-ipfs-core/tree/master/API/object#objectlinks.
   *
   * An example usage:
   * @snippet object.cc ipfs::Client::ObjectLinks
   *
   * @throw std::exception if any error occurs
   *
   * @since version 0.1.0 */
  void ObjectLinks(
      /** [in] Id of the object to query (multihash). */
      const std::string& object_id,
      /** [out] Links of the object. For example:
       * [{"Name": "...", "Hash": "...", "Size": 8}, ...] */
      Json* links);

  /** Get stats about a MerkleDAG node.
   *
   * Implements
   * https://github.com/ipfs/interface-ipfs-core/tree/master/API/object#objectstat.
   *
   * An example usage:
   * @snippet object.cc ipfs::Client::ObjectStat
   *
   * @throw std::exception if any error occurs
   *
   * @since version 0.1.0 */
  void ObjectStat(
      /** [in] Id of the object to query (multihash). */
      const std::string& object_id,
      /** [out] Stats about the object. For example:
       * {"NumLinks": 0, "BlockSize": 10, "LinksSize": 2, ...} */
      Json* stat);

  /** Create a new object from an existing MerkleDAG node and add to its links.
   *
   * Implements
   * https://github.com/ipfs/interface-ipfs-core/tree/master/API/object#objectpatchaddlink.
   *
   * An example usage:
   * @snippet object.cc ipfs::Client::ObjectPatchAddLink
   *
   * @throw std::exception if any error occurs
   *
   * @since version 0.1.0 */
  void ObjectPatchAddLink(
      /** [in] Id of the object to clone (multihash). */
      const std::string& source,
      /** [in] Link name. */
      const std::string& link_name,
      /** [in] Id of the object that the link points to (multihash). */
      const std::string& link_target,
      /** [out] Id of the newly created (cloned) object (multihash). */
      std::string* cloned);

  /** Create a new object from an existing MerkleDAG node and remove one of its
   * links.
   *
   * Implements
   * https://github.com/ipfs/interface-ipfs-core/tree/master/API/object#objectpatchrmlink.
   *
   * An example usage:
   * @snippet object.cc ipfs::Client::ObjectPatchRmLink
   *
   * @throw std::exception if any error occurs
   *
   * @since version 0.1.0 */
  void ObjectPatchRmLink(
      /** [in] Id of the object to remove the link from (multihash). */
      const std::string& source,
      /** [in] Name of the link to remove. */
      const std::string& link_name,
      /** [out] Id of the newly created (cloned) object (multihash). */
      std::string* cloned);

  /** Create a new object from an existing MerkleDAG node and append data to it.
   *
   * Implements
   * https://github.com/ipfs/interface-ipfs-core/tree/master/API/object#objectpatchappenddata.
   *
   * An example usage:
   * @snippet object.cc ipfs::Client::ObjectPatchAppendData
   *
   * @throw std::exception if any error occurs
   *
   * @since version 0.1.0 */
  void ObjectPatchAppendData(
      /** [in] Id of the object to append data to (multihash). */
      const std::string& source,
      /** [in] Data to be appended. */
      const http::FileUpload& data,
      /** [out] Id of the newly created (cloned) object (multihash). */
      std::string* cloned);

  /** Create a new object from an existing MerkleDAG node and set its data.
   *
   * Implements
   * https://github.com/ipfs/interface-ipfs-core/tree/master/API/object#objectpatchsetdata.
   *
   * An example usage:
   * @snippet object.cc ipfs::Client::ObjectPatchSetData
   *
   * @throw std::exception if any error occurs
   *
   * @since version 0.1.0 */
  void ObjectPatchSetData(
      /** [in] Id of the object whose data to set (multihash). */
      const std::string& source,
      /** [in] Data to be set. */
      const http::FileUpload& data,
      /** [out] Id of the newly created (cloned) object (multihash). */
      std::string* cloned);

  /** Pin a given IPFS object.
   *
   * Implements
   * https://github.com/ipfs/interface-ipfs-core/tree/master/API/pin#add.
   *
   * An example usage:
   * @snippet pin.cc ipfs::Client::PinAdd
   *
   * @throw std::exception if any error occurs
   *
   * @since version 0.1.0 */
  void PinAdd(
      /** [in] Id of the object to pin (multihash). */
      const std::string& object_id);

  /** List all the objects pinned to local storage.
   *
   * Implements
   * https://github.com/ipfs/interface-ipfs-core/tree/master/API/pin#ls.
   *
   * An example usage:
   * @snippet pin.cc ipfs::Client::PinLs__a
   *
   * @throw std::exception if any error occurs
   *
   * @since version 0.1.0 */
  void PinLs(
      /** [out] List of pinned objects. */
      Json* pinned);

  /** List the objects pinned under a specific hash.
   *
   * Implements
   * https://github.com/ipfs/interface-ipfs-core/tree/master/API/pin#ls.
   *
   * An example usage:
   * @snippet pin.cc ipfs::Client::PinLs__b
   *
   * @throw std::exception if any error occurs
   *
   * @since version 0.1.0 */
  void PinLs(
      /** [in] Id of the object to list (multihash). */
      const std::string& object_id,
      /** [out] List of pinned objects. */
      Json* pinned);

  /** Options to control the `PinRm()` method. */
  enum class PinRmOptions {
    /** Just unpin the specified object. */
    NON_RECURSIVE,
    /** Recursively unpin the objects. */
    RECURSIVE,
  };

  /** Unpin an object.
   *
   * Implements
   * https://github.com/ipfs/interface-ipfs-core/tree/master/API/pin#rm.
   *
   * An example usage:
   * @snippet pin.cc ipfs::Client::PinRm
   *
   * @throw std::exception if any error occurs
   *
   * @sa `PinRmOptions`
   *
   * @since version 0.1.0 */
  void PinRm(
      /** [in] Id of the object to unpin (multihash). */
      const std::string& object_id,
      /** [in] Unpin options. */
      PinRmOptions options);

  /** List of known addresses of each peer connected.
   *
   * Implements
   * https://github.com/ipfs/interface-ipfs-core/tree/master/API/swarm#addrs.
   *
   * An example usage:
   * @snippet swarm.cc ipfs::Client::SwarmAddrs
   *
   * @throw std::exception if any error occurs
   *
   * @since version 0.1.0 */
  void SwarmAddrs(
      /** [out] The retrieved list. */
      Json* addresses);

  /** Open a connection to a given address.
   *
   * Implements
   * https://github.com/ipfs/interface-ipfs-core/tree/master/API/swarm#connect.
   *
   * An example usage:
   * @snippet swarm.cc ipfs::Client::SwarmConnect
   *
   * @throw std::exception if any error occurs
   *
   * @since version 0.1.0 */
  void SwarmConnect(
      /** [in] Peer to connect to. For example:
       * `"/ip4/104.131.131.82/tcp/4001/ipfs/QmaCpDMGvV2BGHeYERUEnRQAwe3N8SzbUtfsmvsqQLuvuJ"`
       */
      const std::string& peer);

  /** Close a connection on a given address.
   *
   * Implements
   * https://github.com/ipfs/interface-ipfs-core/tree/master/API/swarm#disconnect.
   *
   * An example usage:
   * @snippet swarm.cc ipfs::Client::SwarmDisconnect
   *
   * @throw std::exception if any error occurs
   *
   * @since version 0.1.0 */
  void SwarmDisconnect(
      /** [in] Peer to disconnect from to. For example:
       * `"/ip4/104.131.131.82/tcp/4001/ipfs/QmaCpDMGvV2BGHeYERUEnRQAwe3N8SzbUtfsmvsqQLuvuJ"`
       */
      const std::string& peer);

  /** List the peers that we have connections with.
   *
   * Implements
   * https://github.com/ipfs/interface-ipfs-core/tree/master/API/swarm#peers.
   *
   * An example usage:
   * @snippet swarm.cc ipfs::Client::SwarmPeers
   *
   * @throw std::exception if any error occurs
   *
   * @since version 0.1.0 */
  void SwarmPeers(
      /** [out] The retrieved list. */
      Json* peers);

 private:
  /** Fetch any URL that returns JSON and parse it into `response`. */
  void FetchAndParseJson(
      /** [in] URL to fetch. For example:
       * `"http://localhost:5001/api/v0/version"` but can be anything. */
      const std::string& url,
      /** [out] Parsed JSON response. */
      Json* response);

  /** Submit some files to an URL that returns JSON and parse it into
   * `response`. */
  void FetchAndParseJson(
      /** [in] URL to submit the files to. */
      const std::string& url,
      /** [in] List of files to submit. */
      const std::vector<http::FileUpload>& files,
      /** [out] Parsed JSON response. */
      Json* response);

  /** Parse a string into a JSON. It just calls Json::parse() and appends the
   * input to the error message in case of an error.
   *
   * @throw std::exception if any error occurs */
  static void ParseJson(
      /** [in] String to parse. */
      const std::string& input,
      /** [out] Parse result. */
      Json* result);

  /** Get a JSON property. Throw an exception with an elaborate explanation
   * if the property does not exist in the JSON.
   *
   * @throw std::exception if any error occurs */
  template <class PropertyType>
  static void GetProperty(
      /** [in] JSON whose property to fetch. */
      const Json& input,
      /** [in] Property name. */
      const std::string& property_name,
      /** [in] Line number to add to the error message. */
      size_t line_number,
      /** [out] Property value. */
      PropertyType* property_value);

  /** Construct a full URL. The URL is constructed from url_prefix_, path and
   * the provided parameters (if any). For example:
   * http://l:5001/api/v0 / block/get ?stream-channels=true& foo = bar &...
   * ^ `url_prefix_`        ^ `path`                         ^ [1] ^ [2]
   * [1] parameters[0].first
   * [2] parameters[0].second.
   * @return The full URL. */
  std::string MakeUrl(
      /** Path to use after `url_prefix_`. For example "block/get". */
      const std::string& path,
      /** List of parameters. In the form of (name, value) for each. */
      const std::vector<std::pair<std::string, std::string>>& parameters = {});

  /** The URL prefix of our peer. Crafted from `host` and `port` constructor's
   * arguments. For example: `"http://localhost:5001/api/v0"`. */
  std::string url_prefix_;

  /** The underlying transport. */
  http::Transport* http_;
};
} /* namespace ipfs */

#endif /* IPFS_CLIENT_H */<|MERGE_RESOLUTION|>--- conflicted
+++ resolved
@@ -310,15 +310,6 @@
       */
       Json* result);
 
-<<<<<<< HEAD
-  /** Publish an IPNS name attached to a given value.
-   *
-   * Implements
-   * https://github.com/ipfs/interface-ipfs-core/tree/master/SPEC/NAME.md#name.publish.
-   *
-   * An example usage:
-   * @snippet name.cc ipfs::Client::NamePublish
-=======
   /** Generate a new key.
    *
    * Implements
@@ -326,26 +317,10 @@
    *
    * An example usage:
    * @snippet key.cc ipfs::Client::KeyNew
->>>>>>> 8ded4a0c
    *
    * @throw std::exception if any error occurs
    *
    * @since version 0.4.0 */
-<<<<<<< HEAD
-  void NamePublish(
-      /** [in] Id (multihash) of the object to publish. */
-      const std::string& object_id,
-      /** [out] IPNS name Id (multihash) of the named object. */
-      std::string* name_id);
-
-  /** Resolve an IPNS name.
-   *
-   * Implements
-   * https://github.com/ipfs/interface-ipfs-core/tree/master/SPEC/NAME.md#name.resolve.
-   *
-   * An example usage:
-   * @snippet name.cc ipfs::Client::NameResolve
-=======
   void KeyNew(
       /** [in] Key name (local, user-friendly name for the key). */
       const std::string& key_name,
@@ -363,23 +338,48 @@
    *
    * An example usage:
    * @snippet key.cc ipfs::Client::KeyRm
->>>>>>> 8ded4a0c
    *
    * @throw std::exception if any error occurs
    *
    * @since version 0.4.0 */
-<<<<<<< HEAD
+  void KeyRm(
+      /** [in] Key name (local, user-friendly name for the key). */
+      const std::string& key_name);
+
+  /** Publish an IPNS name attached to a given value.
+   *
+   * Implements
+   * https://github.com/ipfs/interface-ipfs-core/tree/master/SPEC/NAME.md#name.publish.
+   *
+   * An example usage:
+   * @snippet name.cc ipfs::Client::NamePublish
+   *
+   * @throw std::exception if any error occurs
+   *
+   * @since version 0.4.0 */
+  void NamePublish(
+      /** [in] Id (multihash) of the object to publish. */
+      const std::string& object_id,
+      /** [out] IPNS name Id (multihash) of the named object. */
+      std::string* name_id);
+
+  /** Resolve an IPNS name.
+   *
+   * Implements
+   * https://github.com/ipfs/interface-ipfs-core/tree/master/SPEC/NAME.md#name.resolve.
+   *
+   * An example usage:
+   * @snippet name.cc ipfs::Client::NameResolve
+   *
+   * @throw std::exception if any error occurs
+   *
+   * @since version 0.4.0 */
   void NameResolve(
       /** [in] Id (multihash) of the name to resolve. */
       const std::string& name_id,
       /** [out] IPFS path string to the resolving object.
        For example: "/ipfs/QmRrVRGx5xAXX52BYuScmJk1KWPny86BtexP8YNJ8jz76U" */
       std::string* path_string);
-=======
-  void KeyRm(
-      /** [in] Key name (local, user-friendly name for the key). */
-      const std::string& key_name);
->>>>>>> 8ded4a0c
 
   /** Create a new MerkleDAG node.
    *
